--- conflicted
+++ resolved
@@ -197,7 +197,6 @@
             if params_opf['mode_opf'] == '':
                 params_opf['mode_opf'] = None
         except KeyError:
-<<<<<<< HEAD
             raise KeyError('The mode_opf field of params_opf.json is missing.')
         bool = False
         try:
@@ -215,30 +214,6 @@
 
         return params_opf
 
-class LossConfigManager(ConfigManager):
-    def __init__(self, name, root_directory, input_directories, output_directory,
-                 required_input_files=None):
-        super(LossConfigManager, self).__init__(name, root_directory, input_directories,
-                                                 output_directory, required_input_files)
-
-    def read_configuration(self):
-        self.validate_configuration()
-        params_filepath = os.path.join(
-            self.root_directory,
-            self.input_directories['params'],
-            'params_loss.json')
-        with open(params_filepath, 'r') as loss_param_json:
-            params_loss = json.load(loss_param_json)
-        try:
-            if params_loss['loss_pattern'] == '':
-                params_loss['loss_pattern'] = 'loss_pattern.csv'
-        except KeyError:
-            raise KeyError('The loss_pattern field of params_loss.json is missing.')
-        return params_loss
-=======
-            raise KeyError('The mode_opf field of params_opf.jons is missing.')
-        return params_opf
-
 
 def read_all_configuration(files, root_directory, input_directories):
     params = {}
@@ -255,4 +230,24 @@
                 params_to_add[key] = pd.to_datetime(value, format='%Y-%m-%d')
         params.update(params_to_add)
     return params
->>>>>>> c0cd4817
+
+class LossConfigManager(ConfigManager):
+    def __init__(self, name, root_directory, input_directories, output_directory,
+                 required_input_files=None):
+        super(LossConfigManager, self).__init__(name, root_directory, input_directories,
+                                                 output_directory, required_input_files)
+
+    def read_configuration(self):
+        self.validate_configuration()
+        params_filepath = os.path.join(
+            self.root_directory,
+            self.input_directories['params'],
+            'params_loss.json')
+        with open(params_filepath, 'r') as loss_param_json:
+            params_loss = json.load(loss_param_json)
+        try:
+            if params_loss['loss_pattern'] == '':
+                params_loss['loss_pattern'] = 'loss_pattern.csv'
+        except KeyError:
+            raise KeyError('The loss_pattern field of params_loss.json is missing.')
+        return params_loss