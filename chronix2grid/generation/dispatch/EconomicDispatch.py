"""Class for the economic dispatch framework. Allows to parametrize and run
an economic dispatch based on RES and consumption time series"""

import datetime as dt

import pandas as pd
import plotly.express as px
import pypsa

from chronix2grid.generation.thermal.EDispatch_L2RPN2020.run_economic_dispatch import (
    RampMode, main_run_disptach)


class Dispatch(pypsa.Network):
    """Wrapper around a pypsa.Network to add higher level methods"""

    def __init__(self, *args, **kwargs):
        super().__init__(*args, **kwargs)
        self.add('Bus', 'node')
        self.add('Load', name='agg_load', bus='node')
        self._env = None  # The grid2op environment when instanciated with from_gri2dop_env
        self._res_load_scenario = None

    @property
    def wind_p(self):
        if self._res_load_scenario is None:
            raise Exception('Cannot access this property before instantiated the Load and'
                            'renewables scenario.')
        return self._res_load_scenario.wind_p

    @property
    def solar_p(self):
        if self._res_load_scenario is None:
            raise Exception('Cannot access this property before instantiated the Load and'
                            'renewables scenario.')
        return self._res_load_scenario.solar_p

    def net_load(self, losses_pct, name):
        if self._res_load_scenario is None:
            raise Exception('Cannot compute net load before instantiated the Load and'
                            'renewables scenario.')
        return self._res_load_scenario.net_load(losses_pct, name)

    @classmethod
    def from_gri2op_env(cls, grid2op_env):
        net = cls()
        net._env = grid2op_env

        carrier_types_to_exclude = ['wind', 'solar']

        for i, generator in enumerate(grid2op_env.name_gen):
            gen_type = grid2op_env.gen_type[i]
            if gen_type not in carrier_types_to_exclude:
                net.add(
                    class_name='Generator', name=generator, bus='node',
                    p_nom=grid2op_env.gen_pmax[i], carrier=grid2op_env.gen_type[i],
                    marginal_cost=grid2op_env.gen_cost_per_MW[i],
                    ramp_limit_up=grid2op_env.gen_max_ramp_up[i] / grid2op_env.gen_pmax[i],
                    ramp_limit_down=grid2op_env.gen_max_ramp_down[i] / grid2op_env.gen_pmax[i],
                )

        return net

    def reset_ramps_from_grid2op_env(self):
        if self._env is None:
            raise Exception('This method can only be applied when Dispatch has been'
                            'instantiated from a grid2op Environment.')
        for i, generator in enumerate(self._env.name_gen):
            if generator in self.generators.index:
                self.generators.loc[generator, 'ramp_limit_up'] = \
                    self._env.gen_max_ramp_up[i] / self._env.gen_pmax[i]
                self.generators.loc[generator, 'ramp_limit_down'] = \
                    self._env.gen_max_ramp_down[i] / self._env.gen_pmax[i]

    def read_hydro_guide_curves(self, hydro_file_path):
        dateparse = lambda x: dt.datetime.strptime(x, '%d/%m/%Y %H:%M')
        hydro_pattern = pd.read_csv(hydro_file_path, usecols=[0, 2, 3],
                                    parse_dates=[0], date_parser=dateparse)
        hydro_pattern.set_index(hydro_pattern.columns[0], inplace=True)
        hydro_names = self.generators[self.generators.carrier == 'hydro'].index

        for extremum in ['min', 'max']:
            hydro_pu = hydro_pattern[[f'p_{extremum}_u'] * len(hydro_names)]
            hydro_pu.columns = hydro_names
            hydro_pu.index = hydro_pu.index.map(
                lambda x: (x.month, x.day, x.hour, x.minute, x.second))
            setattr(self, f'_{extremum}_hydro_pu', hydro_pu)

        self._hydro_file_path = hydro_file_path

    def read_load_and_res_scenario(self, load_path_file, prod_path_file):
        if self._env is None:
            raise Exception('This method can only be applied when Dispatch has been'
                            'instantiated from a grid2op Environment.')
        res_names = dict(
            wind=[name for i, name in enumerate(self._env.name_gen)
                  if self._env.gen_type[i] == 'wind'],
            solar=[name for i, name in enumerate(self._env.name_gen)
                   if self._env.gen_type[i] == 'solar']
        )
        self._res_load_scenario = ResLoadScenario(load_path_file, prod_path_file,
                                                  res_names)

    def make_hydro_constraints_from_res_load_scenario(self):
        if self._res_load_scenario is None or self._hydro_file_path is None:
            raise Exception('This method can only be applied when a Scenario for load'
                            'and renewables has been instantiated and hydro guide'
                            'curves have been read.')
        index_slice = self._res_load_scenario.loads.index.map(
           lambda x: (x.month, x.day, x.hour, x.minute, x.second)
        )
        self._min_hydro_pu = self._min_hydro_pu.loc[index_slice, :]
        self._max_hydro_pu = self._max_hydro_pu.loc[index_slice, :]

    def modify_marginal_costs(self, new_costs):
        """
        Modify marginal costs used for the dispatch given a dictionary
        providing new costs for carriers.

        Parameters
        ----------
        new_costs: dict
            new costs by carrier

        """
        for carrier, new_cost in new_costs.items():
            try:
                targeted_generators = self.generators.carrier.isin([carrier])
                self.generators.loc[targeted_generators, 'marginal_cost'] = new_cost
            except KeyError:
                print(f'Carrier {carrier} is not a valid carrier')
                raise

    def plot_ramps(self):
        caract_gen = self.generators[['p_nom', 'carrier', 'ramp_limit_up']].reset_index()
        caract_gen = caract_gen.rename(columns={'index': 'name'})

        fig = px.scatter(
            caract_gen, x='p_nom', y='ramp_limit_up', color='carrier',
            hover_data=['name']
        )
        fig.show()
        return fig

    def simplify_net(self):
        carriers = self.generators.carrier.unique()
        simplified_net = Dispatch()
        for carrier in carriers:
            names = self.generators[self.generators.carrier == carrier].index.tolist()

            gens = self.generators.loc[
                names,
                ['p_nom', 'ramp_limit_up', 'ramp_limit_down', 'marginal_cost']
            ]
            gens['ramp_up_mw'] = gens['p_nom'] * gens['ramp_limit_up']
            gens['ramp_down_mw'] = gens['p_nom'] * gens['ramp_limit_down']
            params = gens.agg(['sum', 'mean'])
            simplified_net.add(
                class_name='Generator', name=carrier, bus='node',
                p_nom=params.loc['sum', 'p_nom'], carrier=carrier,
                marginal_cost=params.loc['mean', 'marginal_cost'],
                ramp_limit_up=params.loc['sum', 'ramp_up_mw'] / params.loc['sum', 'p_nom'],
                ramp_limit_down=params.loc['sum', 'ramp_down_mw'] / params.loc['sum', 'p_nom'],
            )
        simplified_net._hydro_file_path = self._hydro_file_path
<<<<<<< HEAD
        simplified_net._min_hydro_pu = self._min_hydro_pu.iloc[:, 0]
        simplified_net._max_hydro_pu = self._max_hydro_pu.iloc[:, 0]
=======
        simplified_net._min_hydro_pu = self._min_hydro_pu
        simplified_net._max_hydro_pu = self._max_hydro_pu
        
        print('simplified dispatch by carrier')
        df_Full_ramp=pd.DataFrame({'full_ramp':simplified_net.generators['p_nom']*simplified_net.generators['ramp_limit_up']})

        print(pd.concat([simplified_net.generators[['p_nom', 'ramp_limit_up', 'ramp_limit_down', 'marginal_cost']],df_Full_ramp],axis=1))
>>>>>>> febd053f
        return simplified_net

    def run(self, load, params, gen_constraints=None,
                     ramp_mode=RampMode.hard, by_carrier=False):
        res = main_run_disptach(self if not by_carrier else self.simplify_net(),
                                 load, params, gen_constraints, ramp_mode)
        self.reset_ramps_from_grid2op_env()
        return res


class ResLoadScenario:
    def __init__(self, load_path_file, prod_path_file, res_names):
        self.loads = pd.read_csv(load_path_file, sep=';', index_col=0, parse_dates=True)
        prods = pd.read_csv(prod_path_file, sep=';', index_col=0, parse_dates=True)
        self.wind_p = prods[res_names['wind']]
        self.solar_p = prods[res_names['solar']]
        self.total_res = pd.concat([self.wind_p, self.solar_p], axis=1).sum(axis=1)

    def net_load(self, losses_pct, name):
        load_minus_losses = self.loads.sum(axis=1) * (1 + losses_pct/100)
        return (load_minus_losses - self.total_res).to_frame(name=name)


if __name__ == "__main__":
    import os
    import grid2op
    from grid2op.ChronicsHandler import ChangeNothing
    import chronix2grid.generation.thermal.EDispatch_L2RPN2020.run_economic_dispatch as run_economic_dispatch

    INPUT_FOLDER = 'chronix2grid/generation/input'
    CASE = 'case118_l2rpn'
    path_grid = os.path.join(INPUT_FOLDER, CASE)

    losses_pct = 3.0

    env118_blank = grid2op.make(
        "blank",
        grid_path=os.path.join(path_grid, "L2RPN_2020_case118_redesigned.json"),
        chronics_class=ChangeNothing,
    )
    params = {'snapshots': [],
              'step_opf_min': 10,
              'mode_opf': 'day',
              'reactive_comp': 1.025,
              }
    chronics_path_gen = os.path.join(INPUT_FOLDER, "dispatch", str(2012))
    this_path = os.path.join(chronics_path_gen, 'Scenario_0')
    dispatch = Dispatch.from_gri2op_env(env118_blank)
    dispatch.generators.loc[dispatch.generators.carrier == 'thermal',['p_nom']] = \
        (dispatch.generators[dispatch.generators.carrier == 'thermal']['p_nom']/5).values
    dispatch.read_hydro_guide_curves(os.path.join(INPUT_FOLDER, 'patterns', 'hydro.csv'))
    dispatch.read_load_and_res_scenario(os.path.join(this_path, 'load_p.csv.bz2'),
                                        os.path.join(this_path, 'prod_p.csv.bz2'))
    dispatch.make_hydro_constraints_from_res_load_scenario()
    # net_by_carrier = dispatch.simplify_net()
    agg_load_without_renew = dispatch.net_load(losses_pct, name=dispatch.loads.index[0])

    # Prepare gen constraints for EDispatch module
    hydro_constraints = {'p_max_pu': dispatch._max_hydro_pu.copy(),
                         'p_min_pu': dispatch._min_hydro_pu.copy()}
    dispatch.generators[['ramp_limit_down', 'ramp_limit_up']] = 0.01
    fig = dispatch.plot_ramps()
    fig.write_html('ramps.html')
    opf_dispatch, term_conditions = dispatch.run(
        agg_load_without_renew,
        params=params,
        gen_constraints=hydro_constraints,
        ramp_mode=run_economic_dispatch.RampMode.none,
        by_carrier=False  # True to run the dispatch only aggregated generators by carrier
    )


<|MERGE_RESOLUTION|>--- conflicted
+++ resolved
@@ -163,18 +163,19 @@
                 ramp_limit_down=params.loc['sum', 'ramp_down_mw'] / params.loc['sum', 'p_nom'],
             )
         simplified_net._hydro_file_path = self._hydro_file_path
-<<<<<<< HEAD
         simplified_net._min_hydro_pu = self._min_hydro_pu.iloc[:, 0]
         simplified_net._max_hydro_pu = self._max_hydro_pu.iloc[:, 0]
-=======
-        simplified_net._min_hydro_pu = self._min_hydro_pu
-        simplified_net._max_hydro_pu = self._max_hydro_pu
-        
+
         print('simplified dispatch by carrier')
-        df_Full_ramp=pd.DataFrame({'full_ramp':simplified_net.generators['p_nom']*simplified_net.generators['ramp_limit_up']})
-
-        print(pd.concat([simplified_net.generators[['p_nom', 'ramp_limit_up', 'ramp_limit_down', 'marginal_cost']],df_Full_ramp],axis=1))
->>>>>>> febd053f
+        full_ramp = simplified_net.generators['p_nom'] * simplified_net.generators['ramp_limit_up']
+        df_full_ramp = pd.DataFrame({'full_ramp': full_ramp})
+
+        print(pd.concat(
+            [
+                simplified_net.generators[['p_nom', 'ramp_limit_up',
+                                           'ramp_limit_down', 'marginal_cost']],
+                df_full_ramp
+            ], axis=1))
         return simplified_net
 
     def run(self, load, params, gen_constraints=None,
@@ -216,33 +217,29 @@
         chronics_class=ChangeNothing,
     )
     params = {'snapshots': [],
-              'step_opf_min': 10,
+              'step_opf_min': 5,
               'mode_opf': 'day',
               'reactive_comp': 1.025,
               }
     chronics_path_gen = os.path.join(INPUT_FOLDER, "dispatch", str(2012))
     this_path = os.path.join(chronics_path_gen, 'Scenario_0')
     dispatch = Dispatch.from_gri2op_env(env118_blank)
-    dispatch.generators.loc[dispatch.generators.carrier == 'thermal',['p_nom']] = \
-        (dispatch.generators[dispatch.generators.carrier == 'thermal']['p_nom']/5).values
     dispatch.read_hydro_guide_curves(os.path.join(INPUT_FOLDER, 'patterns', 'hydro.csv'))
     dispatch.read_load_and_res_scenario(os.path.join(this_path, 'load_p.csv.bz2'),
                                         os.path.join(this_path, 'prod_p.csv.bz2'))
     dispatch.make_hydro_constraints_from_res_load_scenario()
-    # net_by_carrier = dispatch.simplify_net()
+    net_by_carrier = dispatch.simplify_net()
     agg_load_without_renew = dispatch.net_load(losses_pct, name=dispatch.loads.index[0])
 
     # Prepare gen constraints for EDispatch module
     hydro_constraints = {'p_max_pu': dispatch._max_hydro_pu.copy(),
                          'p_min_pu': dispatch._min_hydro_pu.copy()}
-    dispatch.generators[['ramp_limit_down', 'ramp_limit_up']] = 0.01
-    fig = dispatch.plot_ramps()
-    fig.write_html('ramps.html')
+
     opf_dispatch, term_conditions = dispatch.run(
         agg_load_without_renew,
         params=params,
         gen_constraints=hydro_constraints,
-        ramp_mode=run_economic_dispatch.RampMode.none,
+        ramp_mode=run_economic_dispatch.RampMode.easy,
         by_carrier=False  # True to run the dispatch only aggregated generators by carrier
     )
 
