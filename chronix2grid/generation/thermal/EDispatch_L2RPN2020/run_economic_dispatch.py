--- conflicted
+++ resolved
@@ -72,37 +72,18 @@
                     # Run opf given in specified mode
                     dispatch, termination_condition = run_opf(
                         pypsa_net, load_per_mode, gen_max_pu_per_mode,
-                        gen_min_pu_per_mode, params)
+                        gen_min_pu_per_mode, params, **kwargs)
 
                     results.append(dispatch)
                     termination_conditions.append(termination_condition)
     else:
         g_max_pu, g_min_pu = gen_constraints_['p_max_pu'], gen_constraints_['p_min_pu']
-<<<<<<< HEAD
-        g_max_pu_per_month = g_max_pu.loc[snap_per_month]
-        g_min_pu_per_month = g_min_pu.loc[snap_per_month]
-        # Get grouped snapsshots given monthly snapshots
-        snap_per_mode = get_grouped_snapshots(snap_per_month, params['mode_opf'])
-        for snaps in snap_per_mode:
-            # Truncate input data per mode (day, week, month)
-            load_per_mode = load_per_month.loc[snaps]
-            gen_max_pu_per_mode = g_max_pu_per_month.loc[snaps]
-            gen_min_pu_per_mode = g_min_pu_per_month.loc[snaps]
-            # Run opf given in specified mode
-            dispatch, termination_condition = run_opf(
-                pypsa_net, load_per_mode, gen_max_pu_per_mode,
-                gen_min_pu_per_mode, params, **kwargs)
-
-            results.append(dispatch)
-            termination_conditions.append(termination_condition)
-=======
         dispatch, termination_condition = run_opf(
                pypsa_net, load_, g_max_pu,
-               g_min_pu, params)
+               g_min_pu, params, **kwargs)
 
         results.append(dispatch)
         termination_conditions.append(termination_condition)
->>>>>>> 9d2a28ef
 
     # Unpack individual dispatchs and prices
     opf_prod = pd.DataFrame()
